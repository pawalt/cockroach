--- conflicted
+++ resolved
@@ -626,14 +626,8 @@
 		for tick := 0; ; tick++ {
 			select {
 			case <-ticker.C:
-<<<<<<< HEAD
-				err := n.computePeriodicMetrics()
-				if err != nil {
-					log.Error(n.Ctx(), err)
-=======
 				if err := n.computePeriodicMetrics(tick); err != nil {
-					log.Errorf(context.TODO(), "failed computing periodic metrics: %s", err)
->>>>>>> 76967268
+					log.Errorf(n.Ctx(), "failed computing periodic metrics: %s", err)
 				}
 			case <-stopper.ShouldStop():
 				return
